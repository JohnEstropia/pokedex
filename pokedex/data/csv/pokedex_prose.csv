pokedex_id,local_language_id,name,description
1,5,National,Pokédex National complet
1,6,National,Komplette Nationale Dex
1,9,National,Entire National dex
2,5,Kanto,Pokédex régional de Kanto dans Rouge/Bleu/Jaune
2,6,Kanto,Rot/Blau/Gelb Kanto Dex
2,9,Kanto,Red/Blue/Yellow Kanto dex
3,5,Johto initial,"Pokédex régional de Johto dans Or/Argent/Cristal, appellé ""Nouveau"" Pokédex dans le jeu"
3,6,Original Johto,"Gold/Silber/Kristall Johto Dex — Auch der ""Neue"" Pokédex im Spiel genannt"
3,9,Original Johto,"Gold/Silver/Crystal Johto dex—called the ""New"" Pokédex in-game"
<<<<<<< HEAD
4,6,Hoenn,Rubin/Saphir/Smaragd Hoenn Dex
4,9,Hoenn,Ruby/Sapphire/Emerald Hoenn dex
5,5,Sinnoh initial,Pokédex régional de Sinnoh dans Diamant/Perle
=======
4,6,Original Hoenn,Rubin/Saphir/Smaragd Hoenn Dex
4,9,Original Hoenn,Ruby/Sapphire/Emerald Hoenn dex
>>>>>>> fdd69957
5,6,Original Sinnoh,Diamant/Perl Sinnoh Dex
5,9,Original Sinnoh,Diamond/Pearl Sinnoh dex
6,5,Sinnoh étendu,Pokédex régional de Sinnoh dans Platine
6,6,Erweitertes Sinnoh,Platin Sinnoh Dex — eine erweiterte Version von Diamant und Perl
6,9,Extended Sinnoh,Platinum Sinnoh dex—an extended version of Diamond and Pearl's
7,5,Johto amélioré,"Pokédex régional de Johto dans Or HeartGold/Argent SoulSilver, mis à jour pour la 4ème génération"
7,6,Aktualisiertes Johto,HeartGold/SoulSilver Johto Dex — Dex aus Gold/Silber/Kristall um Fähigkeiten basierende Entwicklungen aus Generation IV erweitert
7,9,Updated Johto,"HeartGold/SoulSilver Johto dex—Gold/Silver/Crystal's, extended to add move-based Generation IV evolutions"
8,5,Unys initial,Pokédex régional d'Unys dans Noir/Blanc
8,6,Original Einall,Schwarz/Weiß Einall Dex
8,9,Original Unova,Black/White Unova dex
9,5,Unys amélioré,Pokédex régional d'Unys dans Noir 2/Blanc 2
9,6,Aktualisiertes Einall,Schwarz 2/Weiß 2 Einall Dex
9,9,Updated Unova,Black 2/White 2 Unova dex
11,5,Galerie,Ordre de la Galerie dans Pokémon Conquest
11,6,Gallerie,Pokémon Conquest Galerie Reihenfolge
11,9,Gallery,Pokémon Conquest gallery order
12,5,Kalos : Centre,
12,6,Kalos-Zentral,
12,9,Central Kalos,
13,5,Kalos : Côtes,
13,6,Kalos-Küste,
13,9,Coastal Kalos,
14,5,Kalos : Monts,
14,6,Kalos-Gebirge,
14,9,Mountain Kalos,
15,6,Neue Hoenn,Omega Rubin/Alpha Saphir Hoenn Dex — Dex aus Rubin/Saphir/Smaragd um Neue Entwicklungen erweitert
15,9,New Hoenn,"Omega Ruby/Alpha Sapphire Hoenn Dex—Ruby/Sapphire/Emerald's, updated to add new evolutions"<|MERGE_RESOLUTION|>--- conflicted
+++ resolved
@@ -8,14 +8,9 @@
 3,5,Johto initial,"Pokédex régional de Johto dans Or/Argent/Cristal, appellé ""Nouveau"" Pokédex dans le jeu"
 3,6,Original Johto,"Gold/Silber/Kristall Johto Dex — Auch der ""Neue"" Pokédex im Spiel genannt"
 3,9,Original Johto,"Gold/Silver/Crystal Johto dex—called the ""New"" Pokédex in-game"
-<<<<<<< HEAD
-4,6,Hoenn,Rubin/Saphir/Smaragd Hoenn Dex
-4,9,Hoenn,Ruby/Sapphire/Emerald Hoenn dex
-5,5,Sinnoh initial,Pokédex régional de Sinnoh dans Diamant/Perle
-=======
 4,6,Original Hoenn,Rubin/Saphir/Smaragd Hoenn Dex
 4,9,Original Hoenn,Ruby/Sapphire/Emerald Hoenn dex
->>>>>>> fdd69957
+5,5,Sinnoh initial,Pokédex régional de Sinnoh dans Diamant/Perle
 5,6,Original Sinnoh,Diamant/Perl Sinnoh Dex
 5,9,Original Sinnoh,Diamond/Pearl Sinnoh dex
 6,5,Sinnoh étendu,Pokédex régional de Sinnoh dans Platine
